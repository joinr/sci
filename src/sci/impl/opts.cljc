(ns sci.impl.opts
  {:no-doc true}
  (:require
   #?(:cljs [goog.string])
   [sci.impl.namespaces :as namespaces]
   [sci.impl.utils :as utils :refer [strip-core-ns]]
   [sci.impl.vars :as vars]))

(defn init-env! [env bindings aliases namespaces imports load-fn]
  (swap! env (fn [env]
               (let [namespaces (merge-with merge
                                            namespaces/namespaces
                                            {'user (assoc bindings
                                                          :obj vars/user-ns)}
                                            namespaces
                                            (:namespaces env))
                     aliases (merge namespaces/aliases aliases
                                    (get-in env [:namespaces 'user :aliases]))
                     namespaces (-> namespaces
                                    (update 'user assoc :aliases aliases)
                                    (update 'clojure.core assoc 'global-hierarchy
                                            (vars/->SciVar (make-hierarchy) 'global-hierarchy nil false)))]
                 (assoc env
                        :namespaces namespaces
                        :imports imports
                        :load-fn load-fn)))))

(def presets
  {:termination-safe
   {:deny '[loop recur trampoline resolve]
    :realize-max 100}})

(defn process-permissions [& permissions]
  (not-empty (into #{} (comp cat (map strip-core-ns)) permissions)))

(def default-classes
  #?(:clj {'java.lang.AssertionError AssertionError
           'java.lang.Exception {:class Exception}
           'java.lang.IllegalArgumentException java.lang.IllegalArgumentException
           'clojure.lang.Delay clojure.lang.Delay
           'clojure.lang.ExceptionInfo clojure.lang.ExceptionInfo
           'clojure.lang.LineNumberingPushbackReader clojure.lang.LineNumberingPushbackReader
           'java.lang.String {:class String}
           'java.io.StringWriter java.io.StringWriter
           'java.io.StringReader java.io.StringReader
           'java.lang.Integer Integer
           'java.lang.Number Number
           'java.lang.Double Double
           'java.lang.ArithmeticException ArithmeticException
           'java.lang.Object Object}
     :cljs {'Error {:class js/Error :constructor (fn
                                                   ([msg] (js/Error. msg))
                                                   ([msg filename] (js/Error. msg filename))
                                                   ([msg filename line] (js/Error. msg filename line)))}
            'cljs.core.Delay {:class cljs.core/Delay
                              :constructor #(cljs.core/Delay. % nil)}
            'goog.string.StringBuffer {:class goog.string/StringBuffer
                                       :constructor #(goog.string/StringBuffer. %)}}))

(def default-imports
  #?(:clj '{AssertionError java.lang.AssertionError
            Exception java.lang.Exception
            String java.lang.String
            ArithmeticException java.lang.ArithmeticException
            Integer java.lang.Integer
            Number java.lang.Number
            Double java.lang.Double
            Object java.lang.Object}
     :cljs {}))

(defn normalize-classes [classes]
  (loop [class->opts (transient (select-keys classes [:allow]))
         kvs classes]
    (if-let [[sym class-opts] (first kvs)]
      (recur ;; storing the physical class as key didn't work well with
       ;; GraalVM
       (assoc! class->opts sym (if (map? class-opts)
                                 class-opts
                                 {:class class-opts}))
       (rest kvs))
      {:public-class (:public-class classes)
       :class->opts (persistent! class->opts)})))

(defn init
  "Initializes options"
  [{:keys [:bindings :env
           :allow :deny
           :realize-max
           :iterate-max
           :preset ;; used by malli
           :aliases
           :namespaces
           :classes
           :imports
           :features
           :load-fn
           :uberscript ;; used by babashka, not public!
           :readers]}]
  (let [preset (get presets preset)
        env (or env (atom {}))
        imports (merge default-imports imports)
        bindings bindings
        _ (init-env! env bindings aliases namespaces imports load-fn)
        iterate-max (or iterate-max (:iterate-max preset))
        ctx (merge {:env env
                    :bindings {}
                    :allow (process-permissions (:allow preset) allow)
                    :deny (process-permissions (:deny preset) deny)
                    :realize-max (or realize-max (:realize-max preset))
                    :iterate-max iterate-max
                    :features features
                    :readers readers
<<<<<<< HEAD
                    ::ctx true
                    :uberscript uberscript}
                   (normalize-classes (merge default-classes classes)))]
=======
                    ::ctx true}
                   (normalize-classes (merge default-classes classes))
                   (when iterate-max
                     {:iterate-max-counter (atom iterate-max)}))]
>>>>>>> 3c015315
    ctx))<|MERGE_RESOLUTION|>--- conflicted
+++ resolved
@@ -110,14 +110,10 @@
                     :iterate-max iterate-max
                     :features features
                     :readers readers
-<<<<<<< HEAD
+
                     ::ctx true
                     :uberscript uberscript}
-                   (normalize-classes (merge default-classes classes)))]
-=======
-                    ::ctx true}
                    (normalize-classes (merge default-classes classes))
                    (when iterate-max
                      {:iterate-max-counter (atom iterate-max)}))]
->>>>>>> 3c015315
     ctx))